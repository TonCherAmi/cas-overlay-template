--- conflicted
+++ resolved
@@ -50,13 +50,9 @@
     </dependencies>
 
     <properties>
-<<<<<<< HEAD
         <cas.version>4.0.2</cas.version>
-=======
-        <cas.version>4.0.1</cas.version>
         <maven.compiler.source>1.7</maven.compiler.source>
         <maven.compiler.target>1.7</maven.compiler.target>
->>>>>>> d6019577
         <project.build.sourceEncoding>UTF-8</project.build.sourceEncoding>
     </properties>
 
